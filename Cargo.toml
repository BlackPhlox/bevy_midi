[package]
name = "bevy_midi"
version = "0.5.0"
authors = ["Black Phlox <bphlox@gmail.com>"]
edition = "2021"
license = "MIT OR Apache-2.0"
readme = "README.md"
repository = "https://github.com/BlackPhlox/bevy_midi"
documentation = "https://docs.rs/bevy_midi"
description = "Send and receive MIDI data to and from bevy and other programs or controllers."
keywords = ["gamedev", "bevy", "midi", "encoding", "control"]
categories = ["game-development", "game-engines", "encoding" ]
exclude = [
    ".github/*",
    "assets/*"
]

# See more keys and their definitions at https://doc.rust-lang.org/cargo/reference/manifest.html

[lib]
name = "bevy_midi"

[dependencies]
midir = "0.9"
crossbeam-channel = "0.5.6"

[dev-dependencies]
<<<<<<< HEAD
bevy_mod_picking = "0.9"
bevy_egui = "0.16.0"
strum = { version = "0.24", features = ["derive"] }
=======
bevy_mod_picking = "0.12"
>>>>>>> 7c11f312

[dependencies.bevy]
version = "0.10"
default-features = false

[dev-dependencies.bevy]
version = "0.10"
features = ["bevy_core_pipeline","bevy_asset", "bevy_scene", "bevy_render", "bevy_winit", "bevy_gltf", "bevy_ui", "bevy_text"]
default-features = false

[target.'cfg(target_os = "linux")'.dev-dependencies.bevy]
version = "0.10"
features = ["x11", "wayland"]
default-features = false<|MERGE_RESOLUTION|>--- conflicted
+++ resolved
@@ -25,13 +25,9 @@
 crossbeam-channel = "0.5.6"
 
 [dev-dependencies]
-<<<<<<< HEAD
-bevy_mod_picking = "0.9"
-bevy_egui = "0.16.0"
+bevy_egui = { version = "0.20", features = ["immutable_ctx"]}
 strum = { version = "0.24", features = ["derive"] }
-=======
 bevy_mod_picking = "0.12"
->>>>>>> 7c11f312
 
 [dependencies.bevy]
 version = "0.10"
